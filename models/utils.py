--- conflicted
+++ resolved
@@ -7,13 +7,7 @@
     if isinstance(model, GPT2LMHeadModel):
         for i, _ in enumerate(model.transformer.h):
             layer = model.transformer.h[i]
-<<<<<<< HEAD
-            layer.attn = LinearGPT2Attention(config=model.config, is_cross_attention=False)
-            if hasattr(layer, "crossattention"):
-                layer.crossattention = LinearGPT2Attention(config=model.config, is_cross_attention=True)
-=======
             layer.attn = LinearGPT2Attention(feature_map, model.config, is_cross_attention=False)
             if hasattr(layer, "crossattention"):
                 layer.crossattention = LinearGPT2Attention(feature_map, model.config, is_cross_attention=True)
->>>>>>> 4d32ea82
     return model
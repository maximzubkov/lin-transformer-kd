--- conflicted
+++ resolved
@@ -98,12 +98,7 @@
     # Prepare Student model
     student_model = AutoModelForCausalLM.from_pretrained(config.model, **{"output_attentions": True})
     student_model.resize_token_embeddings(len(tokenizer))
-<<<<<<< HEAD
-    student_model.config.feature_map = config.feature_map
-    student_model = make_attention_linear(student_model)
-=======
     student_model = make_attention_linear(student_model, feature_map=config.training.kernel)
->>>>>>> 4d32ea82
 
     optimized_parameters = ['wte', 'wpe', 'attn']
     for name, param in student_model.named_parameters():
